--- conflicted
+++ resolved
@@ -1390,11 +1390,7 @@
             eth_chain(),
             swap_encoder_registry,
             None,
-<<<<<<< HEAD
-            Bytes::from_str("0x1d1499e622D69689cdf9004d05Ec547d650Ff211").unwrap(),
-=======
-            Some(Bytes::from_str("0xA4AD4f68d0b91CFD19687c881e50f3A00242828c").unwrap()),
->>>>>>> 62754b19
+            Bytes::from_str("0xA4AD4f68d0b91CFD19687c881e50f3A00242828c").unwrap(),
         )
         .unwrap();
 
